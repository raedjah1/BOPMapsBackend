--- conflicted
+++ resolved
@@ -1,15 +1,7 @@
 # 🎵 BOPMaps Backend Documentation
 
 **Version:** 1.0  
-<<<<<<< HEAD
-## Lead Devs: Jah
-## CO Dev: Mothuso
-  
-
-
-=======
 **Lead Devs:** Jah, 
->>>>>>> c6c5eef9
 **Stack:** Django REST Framework (Backend) • Flutter(Frontend) • Spotify/Apple/Soundcloud APIs • Geolocation & Leaflet.js Maps
 
 ---
